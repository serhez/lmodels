--- conflicted
+++ resolved
@@ -448,9 +448,9 @@
             num_return_sequences=n_samples,
             num_beams=n_beams,
             pad_token_id=self._tokenizer.eos_token_id,
-<<<<<<< HEAD
             output_scores=return_logprobs,
             return_dict_in_generate=True,
+            **self._generation_fixes,
         )
 
         # The outputs are all appended to a tensor of length len(inputs) * n_samples
@@ -491,10 +491,6 @@
                     for i in range(len(context))
                 ]
             )
-=======
-            **self._generation_fixes,
-        ).reshape(len(context), n_samples, -1)
->>>>>>> 0ceba563
 
         # Decode the tokens
         inputs = np.array(
